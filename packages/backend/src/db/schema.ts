import {
	pgSchema,
	pgTable,
	serial,
	text,
	timestamp,
	uuid,
	varchar,
	jsonb,
	date,
	boolean,
	integer,
} from "drizzle-orm/pg-core";
import { relations } from "drizzle-orm";
import { createInsertSchema, createSelectSchema } from "drizzle-zod";
import { z } from "zod";

const authSchema = pgSchema("auth");

export const users = authSchema.table("users", {
	id: uuid("id").primaryKey(),
});

export const profile = pgTable("profile", {
	id: uuid("id")
		.primaryKey()
		.references(() => users.id, { onDelete: "cascade" }),
	name: varchar("name", { length: 256 }).notNull(),
	image: varchar("image"),
	email: varchar("email", { length: 256 }).notNull(),
});

export const profileRelations = relations(profile, ({ one, many }) => ({
	onboardingStatus: one(onboardingStatus, {
		fields: [profile.id],	
		references: [onboardingStatus.userId],
	}),
	legalEntities: many(legalEntities),
}));

export const onboardingStatus = pgTable("onboarding_status", {
	userId: uuid("user_id")
		.primaryKey()
		.references(() => profile.id, { onDelete: "cascade" })
		.notNull(),
	isComplete: boolean("is_complete").notNull().default(false),
	currentStep: varchar("current_step", { length: 50 })
		.notNull()
		.default("profile"),
	completedAt: timestamp("completed_at"),
	createdAt: timestamp("created_at").defaultNow(),
	updatedAt: timestamp("updated_at").defaultNow(),
});

export const onboardingStatusRelations = relations(
	onboardingStatus,
	({ one }) => ({
		profile: one(profile, {
			fields: [onboardingStatus.userId],
			references: [profile.id],
		}),
	}),
);

export const legalEntities = pgTable("legal_entities", {
	id: uuid("id").primaryKey().defaultRandom(),
	profileId: uuid("profile_id")
		.references(() => profile.id, { onDelete: "cascade" })
		.notNull(),
	name: varchar("name", { length: 256 }).notNull(),
	image: varchar("image"),
	type: varchar("type", { length: 100 }).notNull(),
	address: text("address").notNull(),
	phone: varchar("phone", { length: 20 }).notNull(),
	oked: varchar("oked", { length: 20 }).notNull(),
	bin: varchar("bin", { length: 12 }).notNull(),
	registrationDate: timestamp("registration_date").notNull(),
	ugd: varchar("ugd", { length: 100 }).notNull(),
	createdAt: timestamp("created_at").defaultNow(),
	updatedAt: timestamp("updated_at").defaultNow(),
});

export const legalEntityZodSchema = createSelectSchema(legalEntities);
export const legalEntityInsertSchema = createInsertSchema(legalEntities)
	.omit({ profileId: true })
	.extend({
		registrationDate: z.preprocess((arg) => {
			if (typeof arg === "string" || arg instanceof Date) {
				return new Date(arg);
			}
		}, z.date()),
	});
export const legalEntityUpdateSchema = legalEntityZodSchema.partial().extend({
	registrationDate: z
		.preprocess(
			(arg) =>
				typeof arg === "string" || arg instanceof Date ? new Date(arg) : arg,
			z.date(),
		)
		.optional(),
});

export const banks = pgTable("banks", {
	id: uuid("id").primaryKey().defaultRandom(),
	legalEntityId: uuid("legal_entity_id")
		.references(() => legalEntities.id, { onDelete: "cascade" })
		.notNull(),
	name: varchar("name", { length: 256 }).notNull(),
	bik: varchar("bik", { length: 20 }).notNull(),
	account: varchar("account", { length: 50 }).notNull(),
	createdAt: timestamp("created_at").defaultNow(),
	updatedAt: timestamp("updated_at").defaultNow(),
});

export type Bank = typeof banks.$inferSelect;

export const employees = pgTable("employees", {
	id: uuid("id").primaryKey().defaultRandom(),
	legalEntityId: uuid("legal_entity_id")
		.references(() => legalEntities.id, { onDelete: "cascade" })
		.notNull(),
	fullName: varchar("full_name", { length: 256 }).notNull(),
	pfp: varchar("pfp"),
	role: varchar("role", { length: 100 }).notNull(),
	address: text("address").notNull(),
	iin: varchar("iin", { length: 12 }).notNull(),
	dateOfBirth: date("date_of_birth").notNull(),
	udosId: varchar("udos_id", { length: 100 }).notNull(),
	udosDateGiven: date("udos_date_given").notNull(),
	udosWhoGives: varchar("udos_who_gives", { length: 256 }).notNull(),
	createdAt: timestamp("created_at").defaultNow(),
	updatedAt: timestamp("updated_at").defaultNow(),
});

export const employeeZodSchema = createSelectSchema(employees);
export const employeeInsertSchema = createInsertSchema(employees);

export type Employee = typeof employees.$inferSelect;

export type LegalEntity = typeof legalEntities.$inferSelect;

export const documentsFlutter = pgTable("documents_flutter", {
	id: uuid("id").defaultRandom().primaryKey(),
	legalEntityId: uuid("legal_entity_id")
		.references(() => legalEntities.id)
		.notNull(),
	type: varchar("type", { length: 50 }).notNull(),
	receiverBin: varchar("receiver_bin", { length: 20 }).notNull(),
	receiverName: varchar("receiver_name", { length: 255 }).notNull(),
	fields: jsonb("fields").notNull(),
	filePath: text("file_path").notNull(),
	createdAt: timestamp("created_at").defaultNow().notNull(),
});

export const documents = pgTable("documents", {
	id: uuid("id").defaultRandom().primaryKey(),
	name: varchar("name", { length: 255 }).notNull(),
	type: varchar("type", { length: 50 }).notNull(), // "file" or "folder"
	size: varchar("size", { length: 50 }), // Optional for folders
	path: text("path"), // Storage path for files
	parentId: uuid("parent_id").references((): any => documents.id), // For folder structure
	legalEntityId: uuid("legal_entity_id")
		.references(() => legalEntities.id)
		.notNull(),
	ownerId: uuid("owner_id")
		.references(() => profile.id)
		.notNull(),
	createdAt: timestamp("created_at").defaultNow().notNull(),
	updatedAt: timestamp("updated_at").defaultNow().notNull(),
});

export type Document = typeof documents.$inferSelect;
export type DocumentWithOwnerSignature = typeof documents.$inferSelect & {
	createdBy: typeof profile.$inferSelect;
	signatures: (typeof documentSignatures.$inferSelect)[];
};

export const documentSignatures = pgTable("document_signatures", {
	id: uuid("id").defaultRandom().primaryKey(),
	documentId: uuid("document_id")
		.references(() => documents.id, { onDelete: "cascade" })
		.notNull(),
	signerId: uuid("signer_id")
		.references(() => profile.id)
		.notNull(),
	cms: text("cms").notNull(),
	signedAt: timestamp("signed_at").defaultNow().notNull(),
});

export const documentSignaturesFlutter = pgTable("document_signatures_flutter", {
	id: uuid("id").defaultRandom().primaryKey(),
	documentFlutterId: uuid("document_flutter_id")
	  .references(() => documentsFlutter.id, { onDelete: "cascade" })
	  .notNull(),
	signerId: uuid("signer_id")
	  .references(() => profile.id)
	  .notNull(),
	cms: text("cms").notNull(),
	signedAt: timestamp("signed_at").defaultNow().notNull(),
  });
  
  // If you’d like relations:
  export const documentSignaturesFlutterRelations = relations(
	documentSignaturesFlutter,
	({ one }) => ({
	  documentFlutter: one(documentsFlutter, {
		fields: [documentSignaturesFlutter.documentFlutterId],
		references: [documentsFlutter.id],
	  }),
	  signer: one(profile, {
		fields: [documentSignaturesFlutter.signerId],
		references: [profile.id],
	  }),
	})
  );

export type DocumentSignature = typeof documentSignatures.$inferSelect;
export type DocumentSignatureWithSigner =
	typeof documentSignatures.$inferSelect & {
		signer: typeof profile.$inferSelect;
	};

export const documentSignaturesRelations = relations(
	documentSignatures,
	({ one }) => ({
		document: one(documents, {
			fields: [documentSignatures.documentId],
			references: [documents.id],
		}),
		signer: one(profile, {
			fields: [documentSignatures.signerId],
			references: [profile.id],
		}),
	}),
);

export const documentPermissions = pgTable("document_permissions", {
	id: uuid("id").primaryKey().defaultRandom(),
	documentId: uuid("document_id")
		.references(() => documents.id, { onDelete: "cascade" })
		.notNull(),
	profileId: uuid("profile_id")
		.references(() => profile.id, { onDelete: "cascade" })
		.notNull(),
	permission: varchar("permission", { length: 20 }).notNull(), // 'read', 'write', 'admin'
	createdAt: timestamp("created_at").defaultNow(),
	updatedAt: timestamp("updated_at").defaultNow(),
});

export type DocumentPermission = typeof documentPermissions.$inferSelect;

export const documentsRelations = relations(documents, ({ one, many }) => ({
	parent: one(documents, {
		fields: [documents.parentId],
		references: [documents.id],
	}),
	children: many(documents),
	legalEntity: one(legalEntities, {
		fields: [documents.legalEntityId],
		references: [legalEntities.id],
	}),
	createdBy: one(profile, {
		fields: [documents.ownerId],
		references: [profile.id],
	}),
	permissions: many(documentPermissions),
	signatures: many(documentSignatures),
}));

export const documentPermissionsRelations = relations(
	documentPermissions,
	({ one }) => ({
		document: one(documents, {
			fields: [documentPermissions.documentId],
			references: [documents.id],
		}),
		profile: one(profile, {
			fields: [documentPermissions.profileId],
			references: [profile.id],
		}),
	}),
);

export const legalEntitiesRelations = relations(
	legalEntities,
	({ one, many }) => ({
		profile: one(profile, {
			fields: [legalEntities.profileId],
			references: [profile.id],
		}),
		banks: many(banks),
		employees: many(employees),
		documents: many(documents),
	}),
);

export const banksRelations = relations(banks, ({ one }) => ({
	legalEntity: one(legalEntities, {
		fields: [banks.legalEntityId],
		references: [legalEntities.id],
	}),
}));

export const employeesRelations = relations(employees, ({ one }) => ({
	legalEntity: one(legalEntities, {
		fields: [employees.legalEntityId],
		references: [legalEntities.id],
	}),
}));

<<<<<<< HEAD
// Document templates for generating forms and PDFs
export const documentTemplates = pgTable("document_templates", {
	id: uuid("id").defaultRandom().primaryKey(),
	name: varchar("name", { length: 255 }).notNull(),
	description: text("description"),
	jsonSchema: jsonb("json_schema").notNull(), // JSON Schema for form generation
	zodSchema: text("zod_schema").notNull(), // Zod schema as serialized string
	pdfTemplate: jsonb("pdf_template"), // PDF layout configuration
	legalEntityId: uuid("legal_entity_id")
		.references(() => legalEntities.id)
		.notNull(),
	createdById: uuid("created_by_id")
		.references(() => profile.id)
		.notNull(),
	createdAt: timestamp("created_at").defaultNow().notNull(),
	updatedAt: timestamp("updated_at").defaultNow().notNull(),
});

export type DocumentTemplate = typeof documentTemplates.$inferSelect;

export const documentTemplateRelations = relations(
	documentTemplates,
	({ one }) => ({
		legalEntity: one(legalEntities, {
			fields: [documentTemplates.legalEntityId],
			references: [legalEntities.id],
		}),
		createdBy: one(profile, {
			fields: [documentTemplates.createdById],
			references: [profile.id],
		}),
	}),
);

// Document instances generated from templates
export const generatedDocuments = pgTable("generated_documents", {
	id: uuid("id").defaultRandom().primaryKey(),
	name: varchar("name", { length: 255 }).notNull(),
	templateId: uuid("template_id")
		.references(() => documentTemplates.id)
		.notNull(),
	documentData: jsonb("document_data").notNull(), // Form data used to generate the document
	pdfPath: text("pdf_path"), // Path to the generated PDF file
	documentId: uuid("document_id").references(() => documents.id), // Link to the documents table if saved as a file
	legalEntityId: uuid("legal_entity_id")
		.references(() => legalEntities.id)
		.notNull(),
	createdById: uuid("created_by_id")
		.references(() => profile.id)
		.notNull(),
	createdAt: timestamp("created_at").defaultNow().notNull(),
	updatedAt: timestamp("updated_at").defaultNow().notNull(),
});

export type GeneratedDocument = typeof generatedDocuments.$inferSelect;

export const generatedDocumentRelations = relations(
	generatedDocuments,
	({ one }) => ({
		template: one(documentTemplates, {
			fields: [generatedDocuments.templateId],
			references: [documentTemplates.id],
		}),
		document: one(documents, {
			fields: [generatedDocuments.documentId],
			references: [documents.id],
		}),
		legalEntity: one(legalEntities, {
			fields: [generatedDocuments.legalEntityId],
			references: [legalEntities.id],
		}),
		createdBy: one(profile, {
			fields: [generatedDocuments.createdById],
			references: [profile.id],
		}),
	}),
);
=======

export const partners = pgTable("partners", {
	id: uuid("id").primaryKey().defaultRandom(),
	legalEntityId: uuid("legal_entity_id")
	  .references(() => legalEntities.id, { onDelete: "cascade" })
	  .notNull(),
	bin: varchar("bin", { length: 12 }).notNull(),
	name: varchar("name", { length: 256 }).notNull(),
	address: text("address").notNull(),
	executerName: varchar("executer_name", { length: 256 }).notNull(),
	executerRole: varchar("executer_role", { length: 100 }).notNull(),
  });
  
  export const partnersRelations = relations(partners, ({ one }) => ({
	legalEntity: one(legalEntities, {
	  fields: [partners.legalEntityId],
	  references: [legalEntities.id],
	}),
  }));
  
  export const partnerZodSchema = createSelectSchema(partners);
  export const partnerInsertSchema = createInsertSchema(partners);
  
  export const contracts = pgTable("contracts", {
	id: uuid("id").primaryKey().defaultRandom(),
	legalEntityId: uuid("legal_entity_id")
	  .references(() => legalEntities.id, { onDelete: "cascade" })
	  .notNull(),
	name: varchar("name", { length: 256 }).notNull(),
	partnerId: uuid("partner_id")
	  .references(() => partners.id, { onDelete: "cascade" })
	  .notNull(),
	filePath: text("file_path").notNull(),
	createdAt: timestamp("created_at").defaultNow().notNull(),
  });
  
  export const contractsRelations = relations(contracts, ({ one }) => ({
	legalEntity: one(legalEntities, {
	  fields: [contracts.legalEntityId],
	  references: [legalEntities.id],
	}),
	partner: one(partners, {
	  fields: [contracts.partnerId],
	  references: [partners.id],
	}),
  }));
  
  export const contractZodSchema = createSelectSchema(contracts);
  export const contractInsertSchema = createInsertSchema(contracts);


  export const products = pgTable("products", {
	id: uuid("id").primaryKey().defaultRandom(),
	legalEntityId: uuid("legal_entity_id")
	  .references(() => legalEntities.id, { onDelete: "cascade" })
	  .notNull(),
	type: varchar("type", { length: 50 }).notNull(),
	name: varchar("name", { length: 256 }).notNull(),
	measurement: varchar("measurement", { length: 50 }).notNull(),
	price: integer("price").notNull(),
	vat: integer("vat").notNull(),
  });
  
  export const productZodSchema = createSelectSchema(products);
  export const productInsertSchema = createInsertSchema(products);
  
>>>>>>> f3a31d84
<|MERGE_RESOLUTION|>--- conflicted
+++ resolved
@@ -32,7 +32,7 @@
 
 export const profileRelations = relations(profile, ({ one, many }) => ({
 	onboardingStatus: one(onboardingStatus, {
-		fields: [profile.id],	
+		fields: [profile.id],
 		references: [onboardingStatus.userId],
 	}),
 	legalEntities: many(legalEntities),
@@ -187,32 +187,35 @@
 	signedAt: timestamp("signed_at").defaultNow().notNull(),
 });
 
-export const documentSignaturesFlutter = pgTable("document_signatures_flutter", {
-	id: uuid("id").defaultRandom().primaryKey(),
-	documentFlutterId: uuid("document_flutter_id")
-	  .references(() => documentsFlutter.id, { onDelete: "cascade" })
-	  .notNull(),
-	signerId: uuid("signer_id")
-	  .references(() => profile.id)
-	  .notNull(),
-	cms: text("cms").notNull(),
-	signedAt: timestamp("signed_at").defaultNow().notNull(),
-  });
-  
-  // If you’d like relations:
-  export const documentSignaturesFlutterRelations = relations(
+export const documentSignaturesFlutter = pgTable(
+	"document_signatures_flutter",
+	{
+		id: uuid("id").defaultRandom().primaryKey(),
+		documentFlutterId: uuid("document_flutter_id")
+			.references(() => documentsFlutter.id, { onDelete: "cascade" })
+			.notNull(),
+		signerId: uuid("signer_id")
+			.references(() => profile.id)
+			.notNull(),
+		cms: text("cms").notNull(),
+		signedAt: timestamp("signed_at").defaultNow().notNull(),
+	},
+);
+
+// If you’d like relations:
+export const documentSignaturesFlutterRelations = relations(
 	documentSignaturesFlutter,
 	({ one }) => ({
-	  documentFlutter: one(documentsFlutter, {
-		fields: [documentSignaturesFlutter.documentFlutterId],
-		references: [documentsFlutter.id],
-	  }),
-	  signer: one(profile, {
-		fields: [documentSignaturesFlutter.signerId],
-		references: [profile.id],
-	  }),
-	})
-  );
+		documentFlutter: one(documentsFlutter, {
+			fields: [documentSignaturesFlutter.documentFlutterId],
+			references: [documentsFlutter.id],
+		}),
+		signer: one(profile, {
+			fields: [documentSignaturesFlutter.signerId],
+			references: [profile.id],
+		}),
+	}),
+);
 
 export type DocumentSignature = typeof documentSignatures.$inferSelect;
 export type DocumentSignatureWithSigner =
@@ -308,7 +311,6 @@
 	}),
 }));
 
-<<<<<<< HEAD
 // Document templates for generating forms and PDFs
 export const documentTemplates = pgTable("document_templates", {
 	id: uuid("id").defaultRandom().primaryKey(),
@@ -386,71 +388,67 @@
 		}),
 	}),
 );
-=======
 
 export const partners = pgTable("partners", {
 	id: uuid("id").primaryKey().defaultRandom(),
 	legalEntityId: uuid("legal_entity_id")
-	  .references(() => legalEntities.id, { onDelete: "cascade" })
-	  .notNull(),
+		.references(() => legalEntities.id, { onDelete: "cascade" })
+		.notNull(),
 	bin: varchar("bin", { length: 12 }).notNull(),
 	name: varchar("name", { length: 256 }).notNull(),
 	address: text("address").notNull(),
 	executerName: varchar("executer_name", { length: 256 }).notNull(),
 	executerRole: varchar("executer_role", { length: 100 }).notNull(),
-  });
-  
-  export const partnersRelations = relations(partners, ({ one }) => ({
+});
+
+export const partnersRelations = relations(partners, ({ one }) => ({
 	legalEntity: one(legalEntities, {
-	  fields: [partners.legalEntityId],
-	  references: [legalEntities.id],
-	}),
-  }));
-  
-  export const partnerZodSchema = createSelectSchema(partners);
-  export const partnerInsertSchema = createInsertSchema(partners);
-  
-  export const contracts = pgTable("contracts", {
-	id: uuid("id").primaryKey().defaultRandom(),
-	legalEntityId: uuid("legal_entity_id")
-	  .references(() => legalEntities.id, { onDelete: "cascade" })
-	  .notNull(),
+		fields: [partners.legalEntityId],
+		references: [legalEntities.id],
+	}),
+}));
+
+export const partnerZodSchema = createSelectSchema(partners);
+export const partnerInsertSchema = createInsertSchema(partners);
+
+export const contracts = pgTable("contracts", {
+	id: uuid("id").primaryKey().defaultRandom(),
+	legalEntityId: uuid("legal_entity_id")
+		.references(() => legalEntities.id, { onDelete: "cascade" })
+		.notNull(),
 	name: varchar("name", { length: 256 }).notNull(),
 	partnerId: uuid("partner_id")
-	  .references(() => partners.id, { onDelete: "cascade" })
-	  .notNull(),
+		.references(() => partners.id, { onDelete: "cascade" })
+		.notNull(),
 	filePath: text("file_path").notNull(),
 	createdAt: timestamp("created_at").defaultNow().notNull(),
-  });
-  
-  export const contractsRelations = relations(contracts, ({ one }) => ({
+});
+
+export const contractsRelations = relations(contracts, ({ one }) => ({
 	legalEntity: one(legalEntities, {
-	  fields: [contracts.legalEntityId],
-	  references: [legalEntities.id],
+		fields: [contracts.legalEntityId],
+		references: [legalEntities.id],
 	}),
 	partner: one(partners, {
-	  fields: [contracts.partnerId],
-	  references: [partners.id],
-	}),
-  }));
-  
-  export const contractZodSchema = createSelectSchema(contracts);
-  export const contractInsertSchema = createInsertSchema(contracts);
-
-
-  export const products = pgTable("products", {
-	id: uuid("id").primaryKey().defaultRandom(),
-	legalEntityId: uuid("legal_entity_id")
-	  .references(() => legalEntities.id, { onDelete: "cascade" })
-	  .notNull(),
+		fields: [contracts.partnerId],
+		references: [partners.id],
+	}),
+}));
+
+export const contractZodSchema = createSelectSchema(contracts);
+export const contractInsertSchema = createInsertSchema(contracts);
+
+export const products = pgTable("products", {
+	id: uuid("id").primaryKey().defaultRandom(),
+	legalEntityId: uuid("legal_entity_id")
+		.references(() => legalEntities.id, { onDelete: "cascade" })
+		.notNull(),
 	type: varchar("type", { length: 50 }).notNull(),
 	name: varchar("name", { length: 256 }).notNull(),
 	measurement: varchar("measurement", { length: 50 }).notNull(),
 	price: integer("price").notNull(),
 	vat: integer("vat").notNull(),
-  });
-  
-  export const productZodSchema = createSelectSchema(products);
-  export const productInsertSchema = createInsertSchema(products);
-  
->>>>>>> f3a31d84
+});
+
+export const productZodSchema = createSelectSchema(products);
+export const productInsertSchema = createInsertSchema(products);